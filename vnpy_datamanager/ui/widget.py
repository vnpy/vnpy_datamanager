from typing import List, Tuple, Dict, Optional
from functools import partial
from datetime import datetime, timedelta

from vnpy.trader.ui import QtWidgets, QtCore
from vnpy.trader.engine import MainEngine, EventEngine
from vnpy.trader.constant import Interval, Exchange
from vnpy.trader.object import BarData
from vnpy.trader.database import DB_TZ
from vnpy.trader.utility import available_timezones

from ..engine import APP_NAME, ManagerEngine, BarOverview


class ManagerWidget(QtWidgets.QWidget):
    """"""

    def __init__(self, main_engine: MainEngine, event_engine: EventEngine) -> None:
        """"""
        super().__init__()

        self.engine: ManagerEngine = main_engine.get_engine(APP_NAME)

        self.tree_items: Dict[tuple, QtWidgets.QTreeWidgetItem] = {}

        self.init_ui()

    def init_ui(self) -> None:
        """"""
        self.setWindowTitle("数据管理")

        self.init_tree()
        self.init_table()
        self.init_child()

        refresh_button: QtWidgets.QPushButton = QtWidgets.QPushButton("刷新")
        refresh_button.clicked.connect(self.refresh_tree)

        import_button: QtWidgets.QPushButton = QtWidgets.QPushButton("导入数据")
        import_button.clicked.connect(self.import_data)

        update_button: QtWidgets.QPushButton = QtWidgets.QPushButton("更新数据")
        update_button.clicked.connect(self.update_data)

        download_button: QtWidgets.QPushButton = QtWidgets.QPushButton("下载数据")
        download_button.clicked.connect(self.download_data)

        hbox1: QtWidgets.QHBoxLayout = QtWidgets.QHBoxLayout()
        hbox1.addWidget(refresh_button)
        hbox1.addStretch()
        hbox1.addWidget(import_button)
        hbox1.addWidget(update_button)
        hbox1.addWidget(download_button)

        hbox2: QtWidgets.QHBoxLayout = QtWidgets.QHBoxLayout()
        hbox2.addWidget(self.tree)
        hbox2.addWidget(self.table)

        vbox: QtWidgets.QVBoxLayout = QtWidgets.QVBoxLayout()
        vbox.addLayout(hbox1)
        vbox.addLayout(hbox2)

        self.setLayout(vbox)

    def init_tree(self) -> None:
        """"""
        labels: list = [
            "数据",
            "本地代码",
            "代码",
            "交易所",
            "数据量",
            "开始时间",
            "结束时间",
            "",
            "",
            ""
        ]

        self.tree: QtWidgets.QTreeWidget = QtWidgets.QTreeWidget()
        self.tree.setColumnCount(len(labels))
        self.tree.setHeaderLabels(labels)

    def init_child(self) -> None:
        """"""
        self.minute_child: QtWidgets.QTreeWidgetItem = QtWidgets.QTreeWidgetItem()
        self.minute_child.setText(0, "分钟线")
        self.tree.addTopLevelItem(self.minute_child)

        self.hour_child: QtWidgets.QTreeWidgetItem = QtWidgets.QTreeWidgetItem(self.tree)
        self.hour_child.setText(0, "小时线")
        self.tree.addTopLevelItem(self.hour_child)

        self.daily_child: QtWidgets.QTreeWidgetItem = QtWidgets.QTreeWidgetItem(self.tree)
        self.daily_child.setText(0, "日线")
        self.tree.addTopLevelItem(self.daily_child)

    def init_table(self) -> None:
        """"""
        labels: list = [
            "时间",
            "开盘价",
            "最高价",
            "最低价",
            "收盘价",
            "成交量",
            "成交额",
            "持仓量"
        ]

        self.table: QtWidgets.QTableWidget = QtWidgets.QTableWidget()
        self.table.setColumnCount(len(labels))
        self.table.setHorizontalHeaderLabels(labels)
        self.table.verticalHeader().setVisible(False)
        self.table.horizontalHeader().setSectionResizeMode(
            QtWidgets.QHeaderView.ResizeToContents
        )

    def clear_tree(self) -> None:
        """"""
        for key, item in self.tree_items.items():
            interval: str = key[2]

            if interval == Interval.MINUTE.value:
                self.minute_child.removeChild(item)
            elif interval == Interval.HOUR.value:
                self.hour_child.removeChild(item)
            else:
                self.daily_child.removeChild(item)

        self.tree_items.clear()

    def refresh_tree(self) -> None:
        """"""
        self.clear_tree()

        overviews: List[BarOverview] = self.engine.get_bar_overview()

        # 基于合约代码进行排序
        overviews.sort(key=lambda x: x.symbol)

        for overview in overviews:
            key: tuple = (overview.symbol, overview.exchange, overview.interval)
            item: Optional[QtWidgets.QTreeWidgetItem] = self.tree_items.get(key, None)

            if not item:
                item = QtWidgets.QTreeWidgetItem()
                self.tree_items[key] = item

                item.setText(1, f"{overview.symbol}.{overview.exchange.value}")
                item.setText(2, overview.symbol)
                item.setText(3, overview.exchange.value)

                if overview.interval == Interval.MINUTE:
                    self.minute_child.addChild(item)
                elif overview.interval == Interval.HOUR:
                    self.hour_child.addChild(item)
                else:
                    self.daily_child.addChild(item)

                output_button: QtWidgets.QPushButton = QtWidgets.QPushButton("导出")
                output_func = partial(
                    self.output_data,
                    overview.symbol,
                    overview.exchange,
                    overview.interval,
                    overview.start,
                    overview.end
                )
                output_button.clicked.connect(output_func)

                show_button: QtWidgets.QPushButton = QtWidgets.QPushButton("查看")
                show_func = partial(
                    self.show_data,
                    overview.symbol,
                    overview.exchange,
                    overview.interval,
                    overview.start,
                    overview.end
                )
                show_button.clicked.connect(show_func)

                delete_button: QtWidgets.QPushButton = QtWidgets.QPushButton("删除")
                delete_func = partial(
                    self.delete_data,
                    overview.symbol,
                    overview.exchange,
                    overview.interval
                )
                delete_button.clicked.connect(delete_func)

                self.tree.setItemWidget(item, 7, show_button)
                self.tree.setItemWidget(item, 8, output_button)
                self.tree.setItemWidget(item, 9, delete_button)

            item.setText(4, str(overview.count))
            item.setText(5, overview.start.strftime("%Y-%m-%d %H:%M:%S"))
            item.setText(6, overview.end.strftime("%Y-%m-%d %H:%M:%S"))

        self.minute_child.setExpanded(True)
        self.hour_child.setExpanded(True)
        self.daily_child.setExpanded(True)

    def import_data(self) -> None:
        """"""
        dialog: ImportDialog = ImportDialog()
        n: int = dialog.exec_()
        if n != dialog.Accepted:
            return

        file_path: str = dialog.file_edit.text()
        symbol: str = dialog.symbol_edit.text()
        exchange = dialog.exchange_combo.currentData()
        interval = dialog.interval_combo.currentData()
        tz_name: str = dialog.tz_combo.currentText()
        datetime_head: str = dialog.datetime_edit.text()
        open_head: str = dialog.open_edit.text()
        low_head: str = dialog.low_edit.text()
        high_head: str = dialog.high_edit.text()
        close_head: str = dialog.close_edit.text()
        volume_head: str = dialog.volume_edit.text()
        turnover_head: str = dialog.turnover_edit.text()
        open_interest_head: str = dialog.open_interest_edit.text()
        datetime_format: str = dialog.format_edit.text()

        start, end, count = self.engine.import_data_from_csv(
            file_path,
            symbol,
            exchange,
            interval,
            tz_name,
            datetime_head,
            open_head,
            high_head,
            low_head,
            close_head,
            volume_head,
            turnover_head,
            open_interest_head,
            datetime_format
        )

        msg: str = f"\
        CSV载入成功\n\
        代码：{symbol}\n\
        交易所：{exchange.value}\n\
        周期：{interval.value}\n\
        起始：{start}\n\
        结束：{end}\n\
        总数量：{count}\n\
        "
        QtWidgets.QMessageBox.information(self, "载入成功！", msg)

    def output_data(
        self,
        symbol: str,
        exchange: Exchange,
        interval: Interval,
        start: datetime,
        end: datetime
    ) -> None:
        """"""
        # Get output date range
        dialog: DateRangeDialog = DateRangeDialog(start, end)
        n: int = dialog.exec_()
        if n != dialog.Accepted:
            return
        start, end = dialog.get_date_range()

        # Get output file path
        path, _ = QtWidgets.QFileDialog.getSaveFileName(
            self,
            "导出数据",
            "",
            "CSV(*.csv)"
        )
        if not path:
            return

        result: bool = self.engine.output_data_to_csv(
            path,
            symbol,
            exchange,
            interval,
            start,
            end
        )

        if not result:
            QtWidgets.QMessageBox.warning(
                self,
                "导出失败！",
                "该文件已在其他程序中打开，请关闭相关程序后再尝试导出数据。"
            )

    def show_data(
        self,
        symbol: str,
        exchange: Exchange,
        interval: Interval,
        start: datetime,
        end: datetime
    ) -> None:
        """"""
        # Get output date range
        dialog: DateRangeDialog = DateRangeDialog(start, end)
        n: int = dialog.exec_()
        if n != dialog.Accepted:
            return
        start, end = dialog.get_date_range()

        bars: List[BarData] = self.engine.load_bar_data(
            symbol,
            exchange,
            interval,
            start,
            end
        )

        self.table.setRowCount(0)
        self.table.setRowCount(len(bars))

        for row, bar in enumerate(bars):
            self.table.setItem(row, 0, DataCell(bar.datetime.strftime("%Y-%m-%d %H:%M:%S")))
            self.table.setItem(row, 1, DataCell(str(bar.open_price)))
            self.table.setItem(row, 2, DataCell(str(bar.high_price)))
            self.table.setItem(row, 3, DataCell(str(bar.low_price)))
            self.table.setItem(row, 4, DataCell(str(bar.close_price)))
            self.table.setItem(row, 5, DataCell(str(bar.volume)))
            self.table.setItem(row, 6, DataCell(str(bar.turnover)))
            self.table.setItem(row, 7, DataCell(str(bar.open_interest)))

    def delete_data(
        self,
        symbol: str,
        exchange: Exchange,
        interval: Interval
    ) -> None:
        """"""
        n = QtWidgets.QMessageBox.warning(
            self,
            "删除确认",
            f"请确认是否要删除{symbol} {exchange.value} {interval.value}的全部数据",
            QtWidgets.QMessageBox.Ok,
            QtWidgets.QMessageBox.Cancel
        )

        if n == QtWidgets.QMessageBox.Cancel:
            return

        count: int = self.engine.delete_bar_data(
            symbol,
            exchange,
            interval
        )

        QtWidgets.QMessageBox.information(
            self,
            "删除成功",
            f"已删除{symbol} {exchange.value} {interval.value}共计{count}条数据",
            QtWidgets.QMessageBox.Ok
        )

    def update_data(self) -> None:
        """"""
        overviews: List[BarOverview] = self.engine.get_bar_overview()
        total: int = len(overviews)
        count: int = 0

        dialog: QtWidgets.QProgressDialog = QtWidgets.QProgressDialog(
            "历史数据更新中",
            "取消",
            0,
            100
        )
        dialog.setWindowTitle("更新进度")
        dialog.setWindowModality(QtCore.Qt.WindowModal)
        dialog.setValue(0)

        for overview in overviews:
            if dialog.wasCanceled():
                break

            self.engine.download_bar_data(
                overview.symbol,
                overview.exchange,
                overview.interval,
                overview.end
            )
            count += 1
            progress = int(round(count / total * 100, 0))
            dialog.setValue(progress)

        dialog.close()

    def download_data(self) -> None:
        """"""
        dialog: DownloadDialog = DownloadDialog(self.engine)
        dialog.exec_()

    def show(self) -> None:
        """"""
        self.showMaximized()


class DataCell(QtWidgets.QTableWidgetItem):
    """"""

    def __init__(self, text: str = "") -> None:
        super().__init__(text)

        self.setTextAlignment(QtCore.Qt.AlignCenter)


class DateRangeDialog(QtWidgets.QDialog):
    """"""

    def __init__(self, start: datetime, end: datetime, parent=None) -> None:
        """"""
        super().__init__(parent)

        self.setWindowTitle("选择数据区间")

        self.start_edit: QtWidgets.QDateEdit = QtWidgets.QDateEdit(
            QtCore.QDate(
                start.year,
                start.month,
                start.day
            )
        )
        self.end_edit: QtWidgets.QDateEdit = QtWidgets.QDateEdit(
            QtCore.QDate(
                end.year,
                end.month,
                end.day
            )
        )

        button: QtWidgets.QPushButton = QtWidgets.QPushButton("确定")
        button.clicked.connect(self.accept)

        form: QtWidgets.QFormLayout = QtWidgets.QFormLayout()
        form.addRow("开始时间", self.start_edit)
        form.addRow("结束时间", self.end_edit)
        form.addRow(button)

        self.setLayout(form)

    def get_date_range(self) -> Tuple[datetime, datetime]:
        """"""
        start = self.start_edit.dateTime().toPython()
        end = self.end_edit.dateTime().toPython() + timedelta(days=1)
        return start, end


class ImportDialog(QtWidgets.QDialog):
    """"""

    def __init__(self, parent=None) -> None:
        """"""
        super().__init__()

        self.setWindowTitle("从CSV文件导入数据")
        self.setFixedWidth(300)

        self.setWindowFlags(
            (self.windowFlags() | QtCore.Qt.CustomizeWindowHint)
            & ~QtCore.Qt.WindowMaximizeButtonHint)

        file_button: QtWidgets.QPushButton = QtWidgets.QPushButton("选择文件")
        file_button.clicked.connect(self.select_file)

        load_button: QtWidgets.QPushButton = QtWidgets.QPushButton("确定")
        load_button.clicked.connect(self.accept)

        self.file_edit: QtWidgets.QLineEdit = QtWidgets.QLineEdit()
        self.symbol_edit: QtWidgets.QLineEdit = QtWidgets.QLineEdit()

        self.exchange_combo: QtWidgets.QComboBox = QtWidgets.QComboBox()
        for i in Exchange:
            self.exchange_combo.addItem(str(i.name), i)

        self.interval_combo: QtWidgets.QComboBox = QtWidgets.QComboBox()
        for i in Interval:
            if i != Interval.TICK:
                self.interval_combo.addItem(str(i.name), i)

<<<<<<< HEAD
        self.tz_combo: QtWidgets.QComboBox = QtWidgets.QComboBox()
        self.tz_combo.addItems(all_timezones)
=======
        self.tz_combo = QtWidgets.QComboBox()
        self.tz_combo.addItems(available_timezones())
>>>>>>> d8d34d5d
        self.tz_combo.setCurrentIndex(self.tz_combo.findText("Asia/Shanghai"))

        self.datetime_edit: QtWidgets.QLineEdit = QtWidgets.QLineEdit("datetime")
        self.open_edit: QtWidgets.QLineEdit = QtWidgets.QLineEdit("open")
        self.high_edit: QtWidgets.QLineEdit = QtWidgets.QLineEdit("high")
        self.low_edit: QtWidgets.QLineEdit = QtWidgets.QLineEdit("low")
        self.close_edit: QtWidgets.QLineEdit = QtWidgets.QLineEdit("close")
        self.volume_edit: QtWidgets.QLineEdit = QtWidgets.QLineEdit("volume")
        self.turnover_edit: QtWidgets.QLineEdit = QtWidgets.QLineEdit("turnover")
        self.open_interest_edit: QtWidgets.QLineEdit = QtWidgets.QLineEdit("open_interest")

        self.format_edit: QtWidgets.QLineEdit = QtWidgets.QLineEdit("%Y-%m-%d %H:%M:%S")

        info_label: QtWidgets.QLabel = QtWidgets.QLabel("合约信息")
        info_label.setAlignment(QtCore.Qt.AlignCenter)

        head_label: QtWidgets.QLabel = QtWidgets.QLabel("表头信息")
        head_label.setAlignment(QtCore.Qt.AlignCenter)

        format_label: QtWidgets.QLabel = QtWidgets.QLabel("格式信息")
        format_label.setAlignment(QtCore.Qt.AlignCenter)

        form: QtWidgets.QFormLayout = QtWidgets.QFormLayout()
        form.addRow(file_button, self.file_edit)
        form.addRow(QtWidgets.QLabel())
        form.addRow(info_label)
        form.addRow("代码", self.symbol_edit)
        form.addRow("交易所", self.exchange_combo)
        form.addRow("周期", self.interval_combo)
        form.addRow("时区", self.tz_combo)
        form.addRow(QtWidgets.QLabel())
        form.addRow(head_label)
        form.addRow("时间戳", self.datetime_edit)
        form.addRow("开盘价", self.open_edit)
        form.addRow("最高价", self.high_edit)
        form.addRow("最低价", self.low_edit)
        form.addRow("收盘价", self.close_edit)
        form.addRow("成交量", self.volume_edit)
        form.addRow("成交额", self.turnover_edit)
        form.addRow("持仓量", self.open_interest_edit)
        form.addRow(QtWidgets.QLabel())
        form.addRow(format_label)
        form.addRow("时间格式", self.format_edit)
        form.addRow(QtWidgets.QLabel())
        form.addRow(load_button)

        self.setLayout(form)

    def select_file(self) -> None:
        """"""
        result: str = QtWidgets.QFileDialog.getOpenFileName(
            self, filter="CSV (*.csv)")
        filename: str = result[0]
        if filename:
            self.file_edit.setText(filename)


class DownloadDialog(QtWidgets.QDialog):
    """"""

    def __init__(self, engine: ManagerEngine, parent=None) -> None:
        """"""
        super().__init__()

        self.engine: ManagerEngine = engine

        self.setWindowTitle("下载历史数据")
        self.setFixedWidth(300)

        self.setWindowFlags(
            (self.windowFlags() | QtCore.Qt.CustomizeWindowHint)
            & ~QtCore.Qt.WindowMaximizeButtonHint)

        self.symbol_edit: QtWidgets.QLineEdit = QtWidgets.QLineEdit()

        self.exchange_combo: QtWidgets.QComboBox = QtWidgets.QComboBox()
        for i in Exchange:
            self.exchange_combo.addItem(str(i.name), i)

        self.interval_combo: QtWidgets.QComboBox = QtWidgets.QComboBox()
        for i in Interval:
            self.interval_combo.addItem(str(i.name), i)

        end_dt: datetime = datetime.now()
        start_dt: datetime = end_dt - timedelta(days=3 * 365)

        self.start_date_edit: QtWidgets.QDateEdit = QtWidgets.QDateEdit(
            QtCore.QDate(
                start_dt.year,
                start_dt.month,
                start_dt.day
            )
        )

        button: QtWidgets.QPushButton = QtWidgets.QPushButton("下载")
        button.clicked.connect(self.download)

        form: QtWidgets.QFormLayout = QtWidgets.QFormLayout()
        form.addRow("代码", self.symbol_edit)
        form.addRow("交易所", self.exchange_combo)
        form.addRow("周期", self.interval_combo)
        form.addRow("开始日期", self.start_date_edit)
        form.addRow(button)

        self.setLayout(form)

    def download(self) -> None:
        """"""
        symbol: str = self.symbol_edit.text()
        exchange: Exchange = Exchange(self.exchange_combo.currentData())
        interval: Interval = Interval(self.interval_combo.currentData())

        start_date = self.start_date_edit.date()
<<<<<<< HEAD
        start: datetime = datetime(start_date.year(), start_date.month(), start_date.day())
        start: datetime = DB_TZ.localize(start)
=======
        start = datetime(start_date.year(), start_date.month(), start_date.day())
        start = start.replace(tzinfo=DB_TZ)
>>>>>>> d8d34d5d

        if interval == Interval.TICK:
            count: int = self.engine.download_tick_data(symbol, exchange, start)
        else:
            count: int = self.engine.download_bar_data(symbol, exchange, interval, start)
        QtWidgets.QMessageBox.information(self, "下载结束", f"下载总数据量：{count}条")<|MERGE_RESOLUTION|>--- conflicted
+++ resolved
@@ -485,13 +485,8 @@
             if i != Interval.TICK:
                 self.interval_combo.addItem(str(i.name), i)
 
-<<<<<<< HEAD
         self.tz_combo: QtWidgets.QComboBox = QtWidgets.QComboBox()
-        self.tz_combo.addItems(all_timezones)
-=======
-        self.tz_combo = QtWidgets.QComboBox()
         self.tz_combo.addItems(available_timezones())
->>>>>>> d8d34d5d
         self.tz_combo.setCurrentIndex(self.tz_combo.findText("Asia/Shanghai"))
 
         self.datetime_edit: QtWidgets.QLineEdit = QtWidgets.QLineEdit("datetime")
@@ -605,13 +600,8 @@
         interval: Interval = Interval(self.interval_combo.currentData())
 
         start_date = self.start_date_edit.date()
-<<<<<<< HEAD
         start: datetime = datetime(start_date.year(), start_date.month(), start_date.day())
-        start: datetime = DB_TZ.localize(start)
-=======
-        start = datetime(start_date.year(), start_date.month(), start_date.day())
-        start = start.replace(tzinfo=DB_TZ)
->>>>>>> d8d34d5d
+        start: datetime = start.replace(tzinfo=DB_TZ)
 
         if interval == Interval.TICK:
             count: int = self.engine.download_tick_data(symbol, exchange, start)
